--- conflicted
+++ resolved
@@ -2,10 +2,7 @@
 
 <div align="center">
 
-<<<<<<< HEAD
 <img src="docs/source/_static/hero_image.png" alt="Earth - The Blue Marble" width="400px">
-=======
->>>>>>> 6c2937de
 
 **Building the World's Memory for Artificial General Intelligence**
 
@@ -801,9 +798,6 @@
 - **v1.0.0** - Released on February 14, 2025: Initial stable release with core functionality
 - **v2.0.2** - Released on February 25, 2025: Current version with enhanced features
 
-<<<<<<< HEAD
-## 🔮 Future Roadmap
-=======
 ## 🔮 Future Roadmap
 
 ```mermaid
@@ -862,5 +856,4 @@
   <br>
   <br>
   Built with 💜 by the memories-dev team
-</p>
->>>>>>> 6c2937de
+</p>