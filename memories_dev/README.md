--- conflicted
+++ resolved
@@ -1,5 +1,9 @@
 # 🧠 memories.dev
 
+[![Python 3.8+](https://img.shields.io/badge/python-3.8+-blue.svg)](https://www.python.org/downloads/)
+[![License: Apache-2.0](https://img.shields.io/badge/License-Apache%202.0-blue.svg)](https://opensource.org/licenses/Apache-2.0)
+[![Code style: black](https://img.shields.io/badge/code%20style-black-000000.svg)](https://github.com/psf/black)
+[![Tests](https://github.com/Vortx-AI/memories-dev/actions/workflows/tests.yml/badge.svg)](https://github.com/Vortx-AI/memories-dev/actions/workflows/tests.yml)
 
 > Collective AGI memory - v1.0.0
 
@@ -132,107 +136,75 @@
 
 ```
 memories-dev/
-├── 🚀 src/                    # Source code
-│   ├── agents/               # Agent System
-│   │   ├── core/            # Core agent functionality
-│   │   │   ├── base.py      # Base agent classes
-│   │   │   ├── registry.py  # Agent registry
-│   │   │   └── config.py    # Agent configurations
-│   │   ├── memory/          # Memory integration
-│   │   │   ├── context.py   # Context management
-│   │   │   ├── retrieval.py # Memory retrieval
-│   │   │   └── cache.py     # Memory caching
-│   │   └── specialized/     # Specialized agents
-│   │       ├── analysis.py  # Analysis agents
-│   │       ├── synthesis.py # Synthesis agents
-│   │       └── learning.py  # Learning agents
+├── examples/              # Example implementations
+│   ├── basic/            # Basic usage examples
+│   ├── advanced/         # Advanced implementations
+│   └── notebooks/        # Jupyter notebooks
+│
+├── memories_dev/         # Main package
+│   ├── agents/          # Agent System
+│   │   ├── core/       # Core agent functionality
+│   │   │   ├── base.py     # Base agent classes
+│   │   │   └── registry.py # Agent registry
+│   │   ├── memory/     # Memory integration
+│   │   │   ├── context.py  # Context management
+│   │   │   └── retrieval.py# Memory retrieval
+│   │   └── specialized/# Specialized agents
+│   │       ├── analysis.py # Analysis agents
+│   │       └── synthesis.py# Synthesis agents
 │   │
-│   ├── data_acquisition/    # Data Collection
-│   │   ├── satellite/       # Satellite data
-│   │   │   ├── sentinel/   # Sentinel-1/2 handlers
-│   │   │   ├── landsat/    # Landsat handlers
-│   │   │   └── modis/      # MODIS data handlers
-│   │   ├── sensors/        # Sensor networks
-│   │   │   ├── climate/    # Climate sensors
-│   │   │   ├── urban/      # Urban sensors
-│   │   │   └── iot/        # IoT device handlers
-│   │   └── streams/        # Real-time streams
-│   │       ├── ingest.py   # Stream ingestion
-│   │       ├── process.py  # Stream processing
-│   │       └── buffer.py   # Stream buffering
+│   ├── data_acquisition/# Data Collection
+│   │   ├── satellite/   # Satellite data handlers
+│   │   │   ├── sentinel/# Sentinel-1/2
+│   │   │   └── landsat/ # Landsat 7/8
+│   │   ├── sensors/    # Sensor networks
+│   │   │   ├── climate/# Climate sensors
+│   │   │   └── urban/  # Urban sensors
+│   │   └── streams/    # Real-time streams
+│   │       ├── ingest.py # Stream ingestion
+│   │       └── process.py# Stream processing
 │   │
-│   ├── memories/           # Memory System
-│   │   ├── store/         # Storage backend
-│   │   │   ├── vector.py  # Vector store
-│   │   │   ├── graph.py   # Graph store
-│   │   │   └── hybrid.py  # Hybrid storage
-│   │   ├── formation/     # Memory creation
-│   │   │   ├── create.py  # Memory formation
-│   │   │   ├── update.py  # Memory updates
-│   │   │   └── merge.py   # Memory merging
-│   │   ├── query/         # Query system
-│   │   │   ├── spatial.py # Spatial queries
-│   │   │   ├── temporal.py# Temporal queries
-│   │   │   └── semantic.py# Semantic queries
-│   │   └── optimization/  # Memory optimization
-│   │       ├── compress.py# Compression
-│   │       └── prune.py   # Memory pruning
+│   ├── memories/       # Memory System
+│   │   ├── store/     # Storage backend
+│   │   │   ├── vector.py# Vector store
+│   │   │   └── index.py # Indexing system
+│   │   ├── formation/ # Memory creation
+│   │   │   ├── create.py# Memory formation
+│   │   │   └── update.py# Memory updates
+│   │   └── query/     # Query system
+│   │       ├── spatial.py # Spatial queries
+│   │       └── temporal.py# Temporal queries
 │   │
-│   ├── models/            # AI Models
-│   │   ├── embedding/     # Embedding models
-│   │   │   ├── text.py   # Text embeddings
-│   │   │   ├── vision.py # Vision embeddings
-│   │   │   └── audio.py  # Audio embeddings
-│   │   ├── reasoning/    # Reasoning models
+│   ├── models/        # AI Models
+│   │   ├── embedding/ # Embedding models
+│   │   │   ├── text.py  # Text embeddings
+│   │   │   └── vision.py# Vision embeddings
+│   │   ├── reasoning/# Reasoning models
 │   │   │   ├── llm.py   # Language models
 │   │   │   └── chain.py # Reasoning chains
-│   │   └── fusion/      # Multi-modal fusion
-│   │       ├── early.py # Early fusion
-│   │       └── late.py  # Late fusion
+│   │   └── fusion/   # Multi-modal fusion
+│   │       └── combine.py# Modality fusion
 │   │
-│   ├── synthesis/        # Memory Synthesis
-│   │   ├── fusion/      # Data fusion
+│   ├── synthesis/    # Memory Synthesis
+│   │   ├── fusion/  # Data fusion
 │   │   │   ├── spatial.py # Spatial fusion
 │   │   │   └── temporal.py# Temporal fusion
-│   │   └── generation/  # Synthetic data
+│   │   └── generation/# Synthetic data
 │   │       ├── augment.py # Data augmentation
 │   │       └── create.py  # Synthetic creation
 │   │
-│   └── utils/           # Utilities
-│       ├── config/      # Configuration
-│       │   ├── settings.py # Global settings
-│       │   └── env.py     # Environment vars
-│       ├── logging/     # Logging system
-│       │   ├── logger.py  # Logger setup
-│       │   └── metrics.py # Metrics logging
-│       └── validation/  # Data validation
-│           ├── schema.py  # Schema validation
-│           └── types.py   # Type checking
+│   └── utils/       # Utilities
+│       ├── config/  # Configuration
+│       ├── logging/ # Logging system
+│       └── validation/# Data validation
 │
-├── 📊 monitoring/        # Monitoring & Metrics
-│   ├── grafana/         # Grafana dashboards
-│   ├── prometheus/      # Prometheus configs
-│   └── alerts/          # Alert configurations
+├── tests/           # Test Suite
+│   ├── unit/       # Unit tests
+│   └── integration/# Integration tests
 │
-├── 🧪 tests/            # Test Suite
-│   ├── unit/           # Unit tests
-│   ├── integration/    # Integration tests
-│   └── performance/    # Performance tests
-│
-├── 📚 docs/             # Documentation
-│   ├── api/            # API documentation
-│   ├── guides/         # User guides
-│   └── examples/       # Example notebooks
-│
-├── 🛠️ scripts/          # Development scripts
-│   ├── setup/          # Setup scripts
-│   ├── deploy/         # Deployment scripts
-│   └── maintenance/    # Maintenance tools
-│
-└── 📦 docker/           # Docker configurations
-    ├── dev/            # Development setup
-    ├── prod/           # Production setup
-    └── compose/        # Docker Compose files
+└── docs/           # Documentation
+    ├── api/        # API documentation
+    └── guides/     # User guides
 ```
 
 ## 🧩 Core Components Explained
@@ -241,88 +213,62 @@
 The agent system is the intelligence layer that orchestrates memory operations:
 
 ```python
-from memories_dev.agents import SpecializedAgent
-
-# Create an analysis agent with specific capabilities
-agent = SpecializedAgent(
-    type="analysis",
-    capabilities={
-        "spatial_analysis": True,
-        "temporal_analysis": True,
-        "pattern_recognition": True
-    },
-    memory_access_level="read_write"
-)
-
-# Execute complex analysis
+from memories_dev.agents.specialized import AnalysisAgent
+
+# Create an analysis agent
+agent = AnalysisAgent(
+    capabilities=["spatial", "temporal", "pattern"],
+    memory_access="read_write"
+)
+
+# Execute analysis
 results = agent.analyze(
     data_sources=["satellite", "sensors"],
-    time_range=("2024-01", "2024-03"),
-    analysis_type="trend_detection"
+    time_range=("2024-01", "2024-03")
 )
 ```
 
 ### 2. 📡 Data Acquisition
-Handles multi-modal data ingestion with built-in preprocessing:
+Handles multi-modal data ingestion:
 
 ```python
-from memories_dev.data_acquisition import DataCollector
-
-# Initialize a multi-source collector
-collector = DataCollector(
-    sources={
-        "satellite": {
-            "type": "sentinel-2",
-            "bands": ["B02", "B03", "B04", "B08"]
-        },
-        "climate": {
-            "type": "weather_station",
-            "metrics": ["temperature", "humidity", "air_quality"]
-        }
-    },
-    preprocessing_pipeline=[
-        "normalize",
-        "filter_outliers",
-        "align_timestamps"
-    ]
-)
-
-# Collect and preprocess data
-data = collector.collect(
-    location=(37.7749, -122.4194),
-    timeframe="1d",
-    resolution="10m"
-)
+from memories_dev.data_acquisition.satellite import SentinelCollector
+from memories_dev.data_acquisition.sensors import ClimateNetwork
+
+# Initialize collectors
+satellite = SentinelCollector(
+    bands=["B02", "B03", "B04", "B08"]
+)
+
+climate = ClimateNetwork(
+    metrics=["temperature", "humidity", "air_quality"]
+)
+
+# Collect data
+data = {
+    "satellite": satellite.collect(location=(37.7749, -122.4194)),
+    "climate": climate.get_readings(timeframe="1d")
+}
 ```
 
 ### 3. 🧠 Memory Formation
-Advanced memory creation and optimization:
+Memory creation and storage:
 
 ```python
-from memories_dev.memories import MemoryFormation
-
-# Initialize memory formation with optimization
-memory_former = MemoryFormation(
-    optimization={
-        "compression": "lossless",
-        "deduplication": True,
-        "priority_ranking": True
-    },
-    storage_strategy="hybrid"
-)
-
-# Form optimized memory
-memory = memory_former.create(
+from memories_dev.memories.formation import MemoryCreator
+from memories_dev.memories.store import VectorStore
+
+# Initialize memory system
+store = VectorStore(dimension=1536)
+creator = MemoryCreator(store=store)
+
+# Create memory
+memory = creator.create(
     content=data,
     metadata={
-        "source": "environmental_monitoring",
-        "confidence": 0.95,
-        "importance": "high"
-    },
-    relationships=[
-        {"type": "spatial", "ref": "nearby_memories"},
-        {"type": "temporal", "ref": "previous_state"}
-    ]
+        "source": "environmental",
+        "confidence": 0.95
+    }
 )
 ```
 
@@ -602,10 +548,7 @@
 <p align="center">Built with 💜 by the memories.dev team</p>
 
 <p align="center">
-<<<<<<< HEAD
-<a href="https://discord.gg/memoriesdev">Discord</a> •
-<a href="https://twitter.com/memoriesdev">Twitter</a> •
-<a href="https://memoriesdev.medium.com">Blog</a>
+<a href="https://discord.com/invite/7qAFEekp">Discord</a> •
 </p>
 
 ## 🔌 Integration Examples
@@ -665,8 +608,4 @@
         "sensor": 0.2
     }
 )
-```
-=======
-<a href="https://discord.com/invite/7qAFEekp">Discord</a> •
-</p>
->>>>>>> 48796025
+```